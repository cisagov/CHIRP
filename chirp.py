"""Main script entrypoint for CHIRP."""

# Standard Python Libraries
import logging
from multiprocessing import freeze_support
import os
import sys
import time

# cisagov Libraries
from chirp import run
<<<<<<< HEAD
from chirp.common import COMPLETE, OUTPUT_DIR, save_log, wait
=======
from chirp.common import NON_INTERACTIVE, OUTPUT_DIR, iocs_discovered, save_log, wait
>>>>>>> a3af5f20

if __name__ == "__main__":
    try:
        freeze_support()
        run.run()
        time.sleep(2)
        logging.log(
            COMPLETE,
            "DONE! Your results can be found in {}".format(os.path.abspath(OUTPUT_DIR)),
        )
        iocs_discovered = iocs_discovered()
        save_log()
        # non-zero exit if ioc's discovered and non_interactive mode enabled
        if NON_INTERACTIVE and iocs_discovered:
            sys.exit(1)
        else:
            wait()
            sys.exit(0)
    except KeyboardInterrupt:
        logging.error("Received an escape sequence. Goodbye.")
        save_log()
        # indicate abnormal exit with 2
        sys.exit(2)<|MERGE_RESOLUTION|>--- conflicted
+++ resolved
@@ -9,11 +9,7 @@
 
 # cisagov Libraries
 from chirp import run
-<<<<<<< HEAD
-from chirp.common import COMPLETE, OUTPUT_DIR, save_log, wait
-=======
-from chirp.common import NON_INTERACTIVE, OUTPUT_DIR, iocs_discovered, save_log, wait
->>>>>>> a3af5f20
+from chirp.common import NON_INTERACTIVE, COMPLETE, OUTPUT_DIR, iocs_discovered, save_log, wait
 
 if __name__ == "__main__":
     try:
