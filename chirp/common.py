--- conflicted
+++ resolved
@@ -56,11 +56,8 @@
 OUTPUT_DIR = ARGS.output
 PLUGINS = ARGS.plugins
 TARGETS = ARGS.targets
-<<<<<<< HEAD
 ACTIVITY = ARGS.activity
-=======
 NON_INTERACTIVE = ARGS.non_interactive
->>>>>>> a3af5f20
 
 if ARGS.verbose >= 2:
     LOG_LEVEL = logging.NOTSET
